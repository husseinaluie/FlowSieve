--- conflicted
+++ resolved
@@ -486,7 +486,6 @@
     //// At the very end, compute the L2 and Linf error for each time/depth
     //
 
-<<<<<<< HEAD
     std::vector<double> uu_2errors( Ntime * Ndepth, 0. ),
                         uv_2errors( Ntime * Ndepth, 0. ),
                         vv_2errors( Ntime * Ndepth, 0. ),
@@ -499,32 +498,17 @@
                         uu_Infnorms(  Ntime * Ndepth, 0. ),
                         uv_Infnorms(  Ntime * Ndepth, 0. ),
                         vv_Infnorms(  Ntime * Ndepth, 0. );
-    double total_area, uu_2error,   uv_2error,   vv_2error,   uu_2norm,   uv_2norm,   vv_2norm,
-                       uu_Inferror, uv_Inferror, vv_Inferror, uu_Infnorm, uv_Infnorm, vv_Infnorm;
-=======
-    std::vector<double> uu_errors( Ntime * Ndepth, 0. ),
-                        uv_errors( Ntime * Ndepth, 0. ),
-                        vv_errors( Ntime * Ndepth, 0. ),
-                        uu_norms(  Ntime * Ndepth, 0. ),
-                        uv_norms(  Ntime * Ndepth, 0. ),
-                        vv_norms(  Ntime * Ndepth, 0. );
-    double total_area = 0, uu_error = 0, uv_error = 0, 
-           vv_error = 0, uu_norm = 0, uv_norm = 0, vv_norm = 0;
->>>>>>> 4ce6e8cd
+    double total_area = 0, uu_2error = 0,   uv_2error = 0,   vv_2error = 0,   uu_2norm = 0,   uv_2norm = 0,   vv_2norm = 0,
+                           uu_Inferror = 0, uv_Inferror = 0, vv_Inferror = 0, uu_Infnorm = 0, uv_Infnorm = 0, vv_Infnorm = 0;
     for (int Itime = 0; Itime < Ntime; ++Itime) {
         for (int Idepth = 0; Idepth < Ndepth; ++Idepth) {
             #pragma omp parallel \
             default(none) \
             shared( u_lon, u_lat, full_uu, full_uv, full_vv, Itime, Idepth, dAreas ) \
-<<<<<<< HEAD
             reduction( + : total_area, uu_2error, uv_2error, vv_2error, uu_2norm, uv_2norm, vv_2norm ) \
             reduction( max : uu_Inferror, uv_Inferror, vv_Inferror, uu_Infnorm, uv_Infnorm, vv_Infnorm ) \
-            private( Ilat, Ilon, index, index_sub )
-=======
-            reduction( + : total_area, uu_error, uv_error, vv_error, uu_norm, uv_norm, vv_norm ) \
             private( Ilat, Ilon, index, index_sub ) \
             firstprivate( Nlon, Nlat, Ndepth, Ntime )
->>>>>>> 4ce6e8cd
             {
                 #pragma omp for collapse(2) schedule(static)
                 for (Ilat = 0; Ilat < Nlat; ++Ilat) {
